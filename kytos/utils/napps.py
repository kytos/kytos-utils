--- conflicted
+++ resolved
@@ -350,11 +350,8 @@
             print(keyint_error)
             sys.exit(0)
 
-<<<<<<< HEAD
-=======
         description = input('Please, insert a brief description for your '
                             'NApp [optional]: ')
->>>>>>> 57e62731
         if not description:
             # pylint: disable=fixme
             description = '# TODO: <<<< Insert your NApp description here >>>>'
@@ -393,15 +390,10 @@
                                              ui_templates_path, context)
 
         print()
-<<<<<<< HEAD
+
         print(f'Congratulations! Your NApp has been bootstrapped!\nNow  '
               'you can go to the directory {username}/{napp_name} and '
               ' begin to code your NApp.')
-=======
-        print(f'Congratulations! Your NApp has been bootstrapped!\n'
-              f'Now you can go to the "{username}/{napp_name}" directory '
-              f'and begin to code your NApp.')
->>>>>>> 57e62731
         print('Have fun!')
 
     @classmethod
