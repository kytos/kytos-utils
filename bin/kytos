--- conflicted
+++ resolved
@@ -19,13 +19,6 @@
 # You should have received a copy of the GNU General Public License
 # along with Foobar.  If not, see <http://www.gnu.org/licenses/>.
 #
-import sys
-
-<<<<<<< HEAD
-from kytos_utils.cli.argparser import ArgParser
-from kytos_utils.napps.argparser import NAppsArgParser
-from kytos_utils.napps.remote.main import main
-=======
 """kytos - The kytos command line.
 
 Usage: kytos [-c <file>|--config <file>] <command> [<args>...]
@@ -42,31 +35,13 @@
    server     Start, Stop your Kytos Controller (Kyco)
 
 See 'kytos <command> -h|--help' for more information on a specific command.
-
 """
+import sys
 
 from docopt import docopt
->>>>>>> 07b8d4c5
 
 
 if __name__ == '__main__':
-<<<<<<< HEAD
-    # "if" to separate different ways of parsing
-    if len(sys.argv) > 2 and sys.argv[1] == 'napps' and sys.argv[2] in \
-            ('enable', 'disable', 'list'):
-        parser = ArgParser('Kytos command-line utilities.')
-        parser.set_subparsers_args(help='sub-command help')
-
-        parser.add_subparser(NAppsArgParser())
-        # Example on how to add more ArgSubParser's
-        # for cls in (NAppsArgParser, ...):
-        #     parser.add_subparser(cls())
-
-        args = parser.parse_args()
-        args.func(args)
-    else:
-        main()
-=======
     args = docopt(__doc__,
                   version='kytos command line, version 0.1.0',
                   options_first=True)
@@ -75,15 +50,8 @@
     argv = [command] + command_args
 
     if command == 'napps':
-        from kytos.cli.commands.napps import parse
+        from kytos.cli.commands.napps.parser import parse
         parse(argv)
     else:
         print("Error: Invalid syntax")
-        exit(__doc__)
-
-
-#from kytos_utils.napps.remote.main import main
-#
-#if __name__ == '__main__':
-#    main()
->>>>>>> 07b8d4c5
+        exit(__doc__)